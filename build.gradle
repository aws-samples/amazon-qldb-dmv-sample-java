--- conflicted
+++ resolved
@@ -21,13 +21,8 @@
     compile group: 'software.amazon.qldb', name: 'amazon-qldb-driver-java', version: '2.3.1'
     
     compile group: 'com.amazonaws', name: 'aws-java-sdk-core', version: '1.12.37'
-<<<<<<< HEAD
     compile group: 'com.amazonaws', name: 'aws-java-sdk-iam', version: '1.12.42'
-    compile group: 'com.amazonaws', name: 'aws-java-sdk-s3', version: '1.12.37'
-=======
-    compile group: 'com.amazonaws', name: 'aws-java-sdk-iam', version: '1.12.37'
     compile group: 'com.amazonaws', name: 'aws-java-sdk-s3', version: '1.12.42'
->>>>>>> 4d7c2e5c
     compile group: 'com.amazonaws', name: 'aws-java-sdk-sts', version: '1.12.42'
 
     runtime group: 'org.apache.httpcomponents', name: 'httpclient', version: '4.5.13'
